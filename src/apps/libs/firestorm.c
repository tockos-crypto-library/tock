--- conflicted
+++ resolved
@@ -4,20 +4,27 @@
 #include <firestorm.h>
 #include <tock.h>
 
+const driver_t CONSOLE = { num: 0 };
+const driver_t GPIO = { num: 1};
+const driver_t TIMER = { num: 2};
+const driver_t TEMPERATURE = { num: 3};
+const driver_t ACCELEROMETER = { num: 4};
+const driver_t SPI = { num: 5};
+
 int gpio_enable(unsigned int pin) {
-  return command(1, 0, pin);
+  return command(GPIO, 0, pin);
 }
 
 int gpio_set(unsigned int pin) {
-  return command(1, 2, pin);
+  return command(GPIO, 2, pin);
 }
 
 int gpio_clear(unsigned int pin) {
-  return command(1, 3, pin);
+  return command(GPIO, 3, pin);
 }
 
 int gpio_toggle(unsigned int pin) {
-  return command(1, 4, pin);
+  return command(GPIO, 4, pin);
 }
 
 static CB_TYPE putstr_cb(int _x, int _y, int _z, void* str) {
@@ -33,8 +40,8 @@
 }
 
 void putnstr_async(const char *str, size_t len, subscribe_cb cb, void* userdata) {
-  allow(0, 1, (void*)str, len);
-  subscribe(0, 1, cb, userdata);
+  allow(CONSOLE, 1, (void*)str, len);
+  subscribe(CONSOLE, 1, cb, userdata);
 }
 
 void putstr(const char *str) {
@@ -42,19 +49,19 @@
 }
 
 int timer_oneshot_subscribe(subscribe_cb cb, void *userdata) {
-  return subscribe(3, 0, cb, userdata);
+  return subscribe(TIMER, 0, cb, userdata);
 }
 
 int timer_repeating_subscribe(subscribe_cb cb, void *userdata) {
-  return subscribe(3, 1, cb, userdata);
+  return subscribe(TIMER, 1, cb, userdata);
 }
 
 int spi_write_byte(unsigned char byte) {
-  return command(4, 0, byte);
+  return command(SPI, 0, byte);
 }
 
 int spi_read_buf(const char* str, size_t len) {
-  allow(4, 0, (void*)str, len);
+  allow(SPI, 0, (void*)str, len);
 }
 
 static CB_TYPE spi_cb(int r0, int r1, int r2, void* ud) {
@@ -64,9 +71,9 @@
 int spi_write(const char* str, 
    	      size_t len, 
 	      subscribe_cb cb) { 
-  allow(4, 1, (void*)str, len);
-  subscribe(4, 0, cb, NULL);
-  command(4, 1, len);
+  allow(SPI, 1, (void*)str, len);
+  subscribe(SPI, 0, cb, NULL);
+  command(SPI, 1, len);
 }
 
 int spi_read_write(const char* write,
@@ -74,19 +81,18 @@
 		   size_t  len,
 		   subscribe_cb cb) {
 
-  allow(4, 0, (void*)read, len);
+  allow(SPI, 0, (void*)read, len);
   spi_write(write, len, cb);
 }
 
-<<<<<<< HEAD
 /** FXOS8700CQ: magnetometer, accelerometer **/
 
 int FXOS8700CQ_accel_enable() {
-  return command(3, 1, 0);
+  return command(ACCELEROMETER, 1, 0);
 }
 
 int FXOS8700CQ_magnet_enable() {
-  return command(3, 2, 0);
+  return command(ACCELEROMETER, 2, 0);
 }
 
 static CB_TYPE FXOS8700CQ_read_accel_cb(int r0, int r1, int r2, void* ud) {
@@ -107,7 +113,7 @@
 }
 
 int FXOS8700CQ_accel_read_async(subscribe_cb cb, void* userdata) {
-    return subscribe(3, 1, cb, userdata);
+    return subscribe(ACCELEROMETER, 1, cb, userdata);
 }
 
 static CB_TYPE FXOS8700CQ_read_magnet_cb(int r0, int r1, int r2, void* ud) {
@@ -128,11 +134,10 @@
 }
 
 int FXOS8700CQ_magnet_read_async(subscribe_cb cb, void* userdata) {
-    return subscribe(3, 2, cb, userdata);
-=======
+    return subscribe(ACCELEROMETER, 2, cb, userdata);
+}
+
 int spi_block_write(char* str, 
 		    size_t len) { 
     spi_write(str, len, spi_cb);
-    //wait_for(SPIBUF);
->>>>>>> c1e86dcf
 }