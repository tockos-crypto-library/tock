//! A library for common operations in the Tock OS.

#![crate_name = "common"]
#![crate_type = "rlib"]
#![feature(core,no_std)]
#![no_std]

extern crate core;
extern crate support;

pub mod shared;
<<<<<<< HEAD
pub mod ring_buffer;
=======
pub mod ring_buffer;
pub mod queue;

pub use queue::Queue;
pub use ring_buffer::RingBuffer;
pub use shared::Shared;
>>>>>>> 984d8225
<|MERGE_RESOLUTION|>--- conflicted
+++ resolved
@@ -9,13 +9,9 @@
 extern crate support;
 
 pub mod shared;
-<<<<<<< HEAD
-pub mod ring_buffer;
-=======
 pub mod ring_buffer;
 pub mod queue;
 
 pub use queue::Queue;
 pub use ring_buffer::RingBuffer;
-pub use shared::Shared;
->>>>>>> 984d8225
+pub use shared::Shared;