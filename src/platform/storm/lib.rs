--- conflicted
+++ resolved
@@ -12,12 +12,8 @@
 use core::prelude::*;
 use hil::adc::AdcInternal;
 use hil::Controller;
-<<<<<<< HEAD
 use hil::spi_master::SPI;
-use hil::gpio::GPIOPin;
-=======
 use sam4l::*;
->>>>>>> 984d8225
 
 pub static mut ADC  : Option<adc::Adc> = None;
 
@@ -97,16 +93,8 @@
 }
 
 pub unsafe fn init() -> &'static mut Firestorm {
-<<<<<<< HEAD
-    use core::intrinsics;
-    use sam4l::pm;
-
-    CHIP = Some(sam4l::Sam4l::new());
-    let chip = CHIP.as_mut().unwrap();
-=======
     chip::CHIP = Some(chip::Sam4l::new());
     let chip = chip::CHIP.as_mut().unwrap();
->>>>>>> 984d8225
 
     FIRESTORM = Some(Firestorm {
         chip: chip,
